--- conflicted
+++ resolved
@@ -1,54 +1,3 @@
-<<<<<<< HEAD
-# Blox
-
-### Description
-Blox is a collection of open source projects for container management and orchestration. Blox gives you more control over how your containerized applications run on Amazon ECS. It enables you to build custom schedulers and integrate third-party schedulers on top of ECS, all the while leveraging ECS to fully manage and scale your clusters
-
-Blox currently consists of two components:  
-* Cluster State Service
-* Daemon Scheduler
-
-The Cluster State Service provides a local materialized view of the ECS cluster state by consuming the ECS event stream. The ECS event stream provides the ability to listen to cluster state changes in near real-time and is delivered via CloudWatch events. Customers who want to build scheduling workflows often need to consume the events generated in the ECS cluster, persist this state locally, and operate on the local cluster state. Cluster State Service implements this functionality and provides APIs (e.g., search, filter, list, etc.) that enable you to query the state of your cluster so you can respond to changes in real-time. The Cluster State Service utilizes etcd as the data store to track your Amazon ECS cluster state locally, and it also manages any drift in state by periodically reconciling state with Amazon ECS.
-
-The Daemon Scheduler allows you to run exactly one task per host across all nodes in a cluster. The Daemon Scheduler monitors the cluster state and launches tasks as new nodes join the cluster. It is ideal for running monitoring agents, log collectors, etc. The Daemon Scheduler can be used a reference for how to use the Cluster State Service to build custom scheduling logic, and we plan to add more scheduling logic for additional use cases.
-
-### Interested in learning more?
-
-If you are interested in learning more, see the [cluster-state-service](cluster-state-service) and [daemon-scheduler](daemon-scheduler).
-
-### Deploying Blox
-
-We provide two methods for deploying Blox:  
-* Local deployment
-* AWS deployment
-
-#### Local Deployment
-
-You can deploy locally using our Docker compose file in order to try out Blox quickly, or using the cluster-state-service during development of custom local schedulers. Local deployment launches the Blox components — the Cluster State Service and Daemon Scheduler, along with a backing state store, etcd. Please see [Blox Deployment Guide](deploy) to launch Blox using the docker compose file.
-
-#### AWS Deployment
-
-We also provide an AWS CloudFormation template to launch the Blox stack easily on AWS. The AWS-deployed Blox stack makes use of AWS services designed to provide a secure public facing Daemon Scheduler endpoint.
-
-##### Creating a Blox stack in AWS
-
-Deploying Blox using the AWS CloudFormation template in AWS sets up a stack consisting of the following components:
-* An SQS queue is created and CloudWatch is configured to deliver ECS events to the queue.
-* Blox components are set up as a service running on an Amazon ECS cluster. The Cluster State Service, Daemon Scheduler, and etcd containers making up a single task are run on a container instance. The Daemon Scheduler endpoint is then made reachable for customers to interact with securely.
-* An Application Load Balancer (ALB) instance is created in front of the scheduler endpoint.
-* An Amazon API Gateway endpoint is set up as the public facing front end to Blox and provides the authentication mechanism. This API Gateway can be used to reach the scheduler and manage tasks on the ECS cluster.
-* An AWS Lambda function that acts as a simple proxy to enable the public-facing API gateway endpoint to forward requests onto the ELB listener in the VPC.
-
-For more information about deployment instructions, see [Blox Deployment Guide](deploy).
-
-### Building Blox
-
-For more information about how to build these components, see [cluster-state-service](cluster-state-service) and [daemon-scheduler](daemon-scheduler).
-
-### Contributing to Blox
-
-All projects under Blox are released under Apache 2.0 and the usual Apache Contributor Agreements apply for individual contributors. All projects are maintained in public on GitHub, issues and pull requests use GitHub, and discussions use our Gitter channel. We look forward to collaborating with the community.
-=======
 # Blox
 
 ### Description
@@ -99,5 +48,4 @@
 
 ### Contributing to Blox
 
-All projects under Blox are released under Apache 2.0 and the usual Apache Contributor Agreements apply for individual contributors. All projects are maintained in public on GitHub, issues and pull requests use GitHub, and discussions use our Gitter channel. We look forward to collaborating with the community.
->>>>>>> 838fdc7b
+All projects under Blox are released under Apache 2.0 and the usual Apache Contributor Agreements apply for individual contributors. All projects are maintained in public on GitHub, issues and pull requests use GitHub, and discussions use our Gitter channel. We look forward to collaborating with the community.